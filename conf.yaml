# [!NOTE]
# Read the `docs/configuration_guide.md` carefully, and update the
# configurations to match your specific settings and requirements.
# - Replace `api_key` with your own credentials.
# - Replace `base_url` and `model` name if you want to use a custom model.
# - Set `verify_ssl` to `false` if your LLM server uses self-signed certificates
# - A restart is required every time you change the `config.yaml` file.

# BASIC_MODEL:
#   base_url: http://localhost:11434/v1
#   model: "qwen2.5:7b"
#   api_key: "ollama"  # Ollama不需要真实API key，但需要提供值
#   max_retries: 3
#   verify_ssl: false  # 本地Ollama通常使用HTTP

BASIC_MODEL:
  base_url: https://ark.cn-beijing.volces.com/api/v3
<<<<<<< HEAD
  model: "doubao-1-5-pro-32k-250115"
  api_key: "7cb5b91d-ec51-40e0-b75c-1bba04931000"  # 豆包API密钥
  max_retries: 3
  verify_ssl: true  # 云服务通常需要SSL验证

# 代码生成专用模型配置
CODE_MODEL:
  base_url: https://ark.cn-beijing.volces.com/api/v3
  model: "doubao-1-5-pro-32k-250115"  # 可以使用相同模型，或者专门的代码模型如 "codellama" 
  api_key: "7cb5b91d-ec51-40e0-b75c-1bba04931000"
  max_retries: 3
  verify_ssl: true
=======
  model: "doubao-1-5-thinking-pro-250415"
  api_key: xxxxxx
>>>>>>> e661bf86

# 搜索API配置
SEARCH_API:
  provider: tavily
  api_key: ""  # 请通过环境变量 TAVILY_API_KEY 设置
  base_url: https://api.tavily.com
  max_results: 5
  include_domains: ["arxiv.org", "nasa.gov", "esa.int", "aas.org"]
 <|MERGE_RESOLUTION|>--- conflicted
+++ resolved
@@ -15,7 +15,6 @@
 
 BASIC_MODEL:
   base_url: https://ark.cn-beijing.volces.com/api/v3
-<<<<<<< HEAD
   model: "doubao-1-5-pro-32k-250115"
   api_key: "7cb5b91d-ec51-40e0-b75c-1bba04931000"  # 豆包API密钥
   max_retries: 3
@@ -28,10 +27,7 @@
   api_key: "7cb5b91d-ec51-40e0-b75c-1bba04931000"
   max_retries: 3
   verify_ssl: true
-=======
-  model: "doubao-1-5-thinking-pro-250415"
-  api_key: xxxxxx
->>>>>>> e661bf86
+
 
 # 搜索API配置
 SEARCH_API:
